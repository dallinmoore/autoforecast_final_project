--- conflicted
+++ resolved
@@ -4,13 +4,8 @@
 import matplotlib.pyplot as plt
 from preprocess import manual_train_test_split, plot_time_series
 from models import run_forecast
-<<<<<<< HEAD
-from ui import render_model_params_ui, render_data_upload_ui
-from metrics import calculate_forecast_metrics, display_metrics
-=======
 from ui import render_model_params_ui, render_data_upload_ui, render_forecast_results_ui
 from metrics import calculate_forecast_metrics, display_metrics, calculate_naive_baseline
->>>>>>> f5e80c9f
 
 def main():
     st.set_page_config(layout="wide")
@@ -43,11 +38,8 @@
                 try:
                     y = df[target_variable]
                     y_train, y_test = manual_train_test_split(y, train_size)
-<<<<<<< HEAD
-
+                    
                     # Run forecast using model module
-=======
->>>>>>> f5e80c9f
                     forecaster, y_pred, y_forecast = run_forecast(y_train, y_test, model_choice, fh, **model_params)
 
                     # Plot results
@@ -59,10 +51,6 @@
                     st.subheader("Forecast Accuracy Metrics")
                     st.table(display_metrics(metrics))
 
-<<<<<<< HEAD
-                    st.subheader("Test Set Predictions")
-                    st.write(y_pred)
-=======
                     # Calculate and display naïve baseline
                     naive_metrics = calculate_naive_baseline(y_train, y_test)
                     st.subheader("Naïve Baseline Performance")
@@ -71,7 +59,6 @@
                     
                     # Display forecast results
                     render_forecast_results_ui(forecaster, y_pred, y_forecast)
->>>>>>> f5e80c9f
 
                 except Exception as e:
                     st.error(f"An error occurred during forecasting: {str(e)}")
